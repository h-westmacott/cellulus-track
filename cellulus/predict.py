import gunpowder as gp
import torch
import zarr

from cellulus.configs.inference_config import InferenceConfig
from cellulus.datasets.meta_data import DatasetMetaData


def predict(model: torch.nn.Module, inference_config: InferenceConfig) -> None:
    # get the dataset_config data out of inference_config
    dataset_config = inference_config.dataset_config
    dataset_meta_data = DatasetMetaData(dataset_config)

    voxel_size = gp.Coordinate((1,) * dataset_meta_data.num_dims)

    model.set_infer(
        p_salt_pepper=inference_config.p_salt_pepper,
        num_infer_iterations=inference_config.num_infer_iterations,
    )

    # prediction crop size is the size of the scanned tiles to be provided to the model
    input_shape = gp.Coordinate(
        (1, dataset_meta_data.num_channels, *inference_config.crop_size)
    )

    output_shape = gp.Coordinate(
        model(
            torch.zeros(
                (1, dataset_meta_data.num_channels, *inference_config.crop_size),
                dtype=torch.float32,
            ).cuda()
        ).shape
    )
    input_size = input_shape * voxel_size
    output_size = output_shape * voxel_size
    context = (input_size - output_size) / 2
    context = context * gp.Coordinate(
        (*(0,) * 2, *(1,) * dataset_meta_data.num_spatial_dims)
    )

    raw = gp.ArrayKey("RAW")
    prediction = gp.ArrayKey("PREDICT")

    scan_request = gp.BatchRequest()
    scan_request.add(raw, input_size)
    scan_request.add(prediction, output_size)

    predict = gp.torch.Predict(
        model,
        inputs={"raw": raw},
        outputs={0: prediction},
        array_specs={prediction: gp.ArraySpec(voxel_size=voxel_size)},
    )

    # prepare the zarr dataset to write to
    f = zarr.open(inference_config.prediction_dataset_config.container_path)
    ds = f.create_dataset(
        inference_config.prediction_dataset_config.dataset_name,
        shape=(
            dataset_meta_data.num_samples,
<<<<<<< HEAD
            dataset_meta_data.num_channels + 1,
            *output_shape[-dataset_meta_data.num_spatial_dims:],
=======
            dataset_meta_data.num_spatial_dims + 1,
            *dataset_meta_data.spatial_array,
>>>>>>> a44a92ed
        ),
    )
    ds.attrs["resolution"] = (1,) * dataset_meta_data.num_dims
    ds.attrs["offset"] = (0,) * dataset_meta_data.num_dims

    pipeline = (
        gp.ZarrSource(
            dataset_config.container_path,
            {raw: dataset_config.dataset_name},
            {raw: gp.ArraySpec(voxel_size=voxel_size)},
        )
        + gp.Pad(raw, context)
        + predict
        + gp.ZarrWrite(
            dataset_names={
                prediction: inference_config.prediction_dataset_config.dataset_name
            },
            output_filename=inference_config.prediction_dataset_config.container_path,
        )
        + gp.Scan(scan_request)
    )

    # request to pipeline for ROI of whole image/volume
    with gp.build(pipeline):
        pipeline.request_batch(gp.BatchRequest())<|MERGE_RESOLUTION|>--- conflicted
+++ resolved
@@ -58,13 +58,8 @@
         inference_config.prediction_dataset_config.dataset_name,
         shape=(
             dataset_meta_data.num_samples,
-<<<<<<< HEAD
-            dataset_meta_data.num_channels + 1,
-            *output_shape[-dataset_meta_data.num_spatial_dims:],
-=======
             dataset_meta_data.num_spatial_dims + 1,
             *dataset_meta_data.spatial_array,
->>>>>>> a44a92ed
         ),
     )
     ds.attrs["resolution"] = (1,) * dataset_meta_data.num_dims
